use std::time::Duration;
use symphonia::{
    core::{
        audio::{AudioBufferRef, SampleBuffer, SignalSpec},
        codecs::{Decoder, DecoderOptions},
        errors::Error,
        formats::{FormatOptions, FormatReader, SeekedTo},
        io::MediaSourceStream,
        meta::MetadataOptions,
        probe::Hint,
        units::{self, Time},
    },
    default::get_probe,
};

use crate::{source, Source};

use super::DecoderError;

// Decoder errors are not considered fatal.
// The correct action is to just get a new packet and try again.
// But a decode error in more than 3 consecutive packets is fatal.
const MAX_DECODE_RETRIES: usize = 3;

pub(crate) struct SymphoniaDecoder {
    decoder: Box<dyn Decoder>,
    current_frame_offset: usize,
    format: Box<dyn FormatReader>,
    total_duration: Option<Time>,
    buffer: SampleBuffer<i16>,
    spec: SignalSpec,
}

impl SymphoniaDecoder {
    pub(crate) fn new(mss: MediaSourceStream, extension: Option<&str>) -> Result<Self, DecoderError> {
        match SymphoniaDecoder::init(mss, extension) {
            Err(e) => match e {
                Error::IoError(e) => Err(DecoderError::IoError(e.to_string())),
                Error::DecodeError(e) => Err(DecoderError::DecodeError(e)),
                Error::SeekError(_) => {
                    unreachable!("Seek errors should not occur during initialization")
                }
                Error::Unsupported(_) => Err(DecoderError::UnrecognizedFormat),
                Error::LimitError(e) => Err(DecoderError::LimitError(e)),
                Error::ResetRequired => Err(DecoderError::ResetRequired),
            },
            Ok(Some(decoder)) => Ok(decoder),
            Ok(None) => Err(DecoderError::NoStreams),
        }
    }

<<<<<<< HEAD
    pub(crate) fn into_inner(self: Box<Self>) -> MediaSourceStream {
=======
    pub fn into_inner(self) -> MediaSourceStream {
>>>>>>> e0485beb
        self.format.into_inner()
    }

    fn init(
        mss: MediaSourceStream,
        extension: Option<&str>,
    ) -> symphonia::core::errors::Result<Option<SymphoniaDecoder>> {
        let mut hint = Hint::new();
        if let Some(ext) = extension {
            hint.with_extension(ext);
        }
        let format_opts: FormatOptions = FormatOptions {
            enable_gapless: true,
            ..Default::default()
        };
        let metadata_opts: MetadataOptions = Default::default();
        let mut probed = get_probe().format(&hint, mss, &format_opts, &metadata_opts)?;

        let stream = match probed.format.default_track() {
            Some(stream) => stream,
            None => return Ok(None),
        };

<<<<<<< HEAD
        let mut decoder = symphonia::default::get_codecs().make(
            &stream.codec_params,
            &DecoderOptions {
                verify: true,
                ..Default::default()
            },
        )?;
        let total_duration = stream
            .codec_params
            .time_base
            .zip(stream.codec_params.n_frames)
            .map(|(base, frames)| base.calc_time(frames));
=======
        let mut decoder = symphonia::default::get_codecs()
            .make(&stream.codec_params, &DecoderOptions { verify: true })?;
>>>>>>> e0485beb

        let mut decode_errors: usize = 0;
        let decoded = loop {
            let current_frame = probed.format.next_packet()?;
            match decoder.decode(&current_frame) {
                Ok(decoded) => break decoded,
                Err(e) => match e {
                    Error::DecodeError(_) => {
                        decode_errors += 1;
                        if decode_errors > MAX_DECODE_RETRIES {
                            return Err(e);
                        } else {
                            continue;
                        }
                    }
                    _ => return Err(e),
                },
            }
        };
        let spec = decoded.spec().to_owned();
        let buffer = SymphoniaDecoder::get_buffer(decoded, &spec);
        Ok(Some(SymphoniaDecoder {
            decoder,
            current_frame_offset: 0,
            format: probed.format,
            total_duration,
            buffer,
            spec,
        }))
    }

    #[inline]
    fn get_buffer(decoded: AudioBufferRef, spec: &SignalSpec) -> SampleBuffer<i16> {
        let duration = units::Duration::from(decoded.capacity() as u64);
        let mut buffer = SampleBuffer::<i16>::new(duration, *spec);
        buffer.copy_interleaved_ref(decoded);
        buffer
    }
}

impl Source for SymphoniaDecoder {
    #[inline]
    fn current_frame_len(&self) -> Option<usize> {
        Some(self.buffer.samples().len())
    }

    #[inline]
    fn channels(&self) -> u16 {
        self.spec.channels.count() as u16
    }

    #[inline]
    fn sample_rate(&self) -> u32 {
        self.spec.rate
    }

    #[inline]
    fn total_duration(&self) -> Option<Duration> {
        self.total_duration
            .map(|Time { seconds, frac }| Duration::new(seconds, (1f64 / frac) as u32))
    }

    fn try_seek(&mut self, pos: Duration) -> Result<(), source::SeekError> {
        use symphonia::core::formats::{SeekMode, SeekTo};

        let seek_beyond_end = self
            .total_duration()
            .is_some_and(|dur| dur.saturating_sub(pos).as_millis() < 1);

        let time = if seek_beyond_end {
            let time = self.total_duration.expect("if guarantees this is Some");
            skip_back_a_tiny_bit(time) // some decoders can only seek to just before the end
        } else {
            pos.as_secs_f64().into()
        };

        // make sure the next sample is for the right channel
        let to_skip = self.current_frame_offset % self.channels() as usize;

        let seek_res = self.format.seek(
            SeekMode::Accurate,
            SeekTo::Time {
                time,
                track_id: None,
            },
        ).map_err(SeekError::BaseSeek)?;

        self.refine_position(seek_res)?;
        self.current_frame_offset += to_skip;

        Ok(())
    }
}

#[derive(Debug, thiserror::Error)]
pub enum SeekError {
    #[error("Could not get next packet while refining seek position: {0:?}")]
    Refining(symphonia::core::errors::Error),
    #[error("Format reader failed to seek: {0:?}")]
    BaseSeek(symphonia::core::errors::Error),
    #[error("Decoding failed retrying on the next packet failed: {0:?}")]
    Retrying(symphonia::core::errors::Error),
    #[error("Decoding failed on multiple consecutive packets: {0:?}")]
    Decoding(symphonia::core::errors::Error),
}

impl SymphoniaDecoder {
    /// note frame offset must be set after
    fn refine_position(&mut self, seek_res: SeekedTo) -> Result<(), source::SeekError> {
        let mut samples_to_pass = seek_res.required_ts - seek_res.actual_ts;
        let packet = loop {
            let candidate = self
                .format
                .next_packet()
                .map_err(SeekError::Refining)?;
            if candidate.dur() > samples_to_pass {
                break candidate;
            } else {
                samples_to_pass -= candidate.dur();
            }
        };

        let mut decoded = self.decoder.decode(&packet);
        for _ in 0..MAX_DECODE_RETRIES {
            if decoded.is_err() {
                let packet = self.format.next_packet().map_err(SeekError::Retrying)?;
                decoded = self.decoder.decode(&packet);
            }
        }

        let decoded = decoded.map_err(SeekError::Decoding)?;
        self.spec = decoded.spec().to_owned();
        self.buffer = SymphoniaDecoder::get_buffer(decoded, &self.spec);
        self.current_frame_offset = samples_to_pass as usize * self.channels() as usize;
        Ok(())
    }
}

fn skip_back_a_tiny_bit(
    Time {
        mut seconds,
        mut frac,
    }: Time,
) -> Time {
    frac -= 0.0001;
    if frac < 0.0 {
        seconds = seconds.saturating_sub(1);
        frac = 1.0 - frac;
    }
    Time { seconds, frac }
}

impl Iterator for SymphoniaDecoder {
    type Item = i16;

    #[inline]
    fn next(&mut self) -> Option<i16> {
        if self.current_frame_offset >= self.buffer.len() {
            let packet = self.format.next_packet().ok()?;
            let mut decoded = self.decoder.decode(&packet);
            for _ in 0..MAX_DECODE_RETRIES {
                if decoded.is_err() {
                    let packet = self.format.next_packet().ok()?;
                    decoded = self.decoder.decode(&packet);
                }
            }
            let decoded = decoded.ok()?;
            self.spec = decoded.spec().to_owned();
            self.buffer = SymphoniaDecoder::get_buffer(decoded, &self.spec);
            self.current_frame_offset = 0;
        }

        let sample = *self.buffer.samples().get(self.current_frame_offset)?;
        self.current_frame_offset += 1;

        Some(sample)
    }
}<|MERGE_RESOLUTION|>--- conflicted
+++ resolved
@@ -49,11 +49,7 @@
         }
     }
 
-<<<<<<< HEAD
-    pub(crate) fn into_inner(self: Box<Self>) -> MediaSourceStream {
-=======
-    pub fn into_inner(self) -> MediaSourceStream {
->>>>>>> e0485beb
+    pub(crate) fn into_inner(self) -> MediaSourceStream {
         self.format.into_inner()
     }
 
@@ -77,7 +73,6 @@
             None => return Ok(None),
         };
 
-<<<<<<< HEAD
         let mut decoder = symphonia::default::get_codecs().make(
             &stream.codec_params,
             &DecoderOptions {
@@ -90,10 +85,6 @@
             .time_base
             .zip(stream.codec_params.n_frames)
             .map(|(base, frames)| base.calc_time(frames));
-=======
-        let mut decoder = symphonia::default::get_codecs()
-            .make(&stream.codec_params, &DecoderOptions { verify: true })?;
->>>>>>> e0485beb
 
         let mut decode_errors: usize = 0;
         let decoded = loop {
